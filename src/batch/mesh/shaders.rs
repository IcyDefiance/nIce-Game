--- conflicted
+++ resolved
@@ -165,11 +165,7 @@
 layout(set = 0, binding = 0) uniform Resolution { vec4 resolution; };
 
 void main() {
-<<<<<<< HEAD
 	vec3 g_position_ds = vec3(gl_FragCoord.xy * resolution.zw, 2.0 * subpassLoad(depth)) - 1.0;
-=======
-	//subpassLoad(depth);
->>>>>>> 6eaf1a26
 	vec3 g_color = subpassLoad(color).rgb;
 	vec3 g_normal = subpassLoad(normal).xyz;
 
