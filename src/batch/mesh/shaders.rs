use batch::mesh::{ TargetVertex };
use std::sync::Arc;
use vulkano::{
	OomError,
	buffer::{ BufferUsage, ImmutableBuffer },
	device::Queue,
	format::Format,
	image::{ Dimensions, ImageCreationError, ImageViewAccess, ImmutableImage },
	memory::DeviceMemoryAllocError,
	sampler::{ Filter, MipmapMode, Sampler, SamplerAddressMode, SamplerCreationError },
	sync::GpuFuture,
};
use window::Window;

pub struct MeshBatchShaders {
	pub(super) queue: Arc<Queue>,
	pub(super) target_vertices: Arc<ImmutableBuffer<[TargetVertex; 6]>>,
	pub(super) shader_gbuffers_vertex: vs_gbuffers::Shader,
	pub(super) shader_gbuffers_fragment: fs_gbuffers::Shader,
	pub(super) shader_target_vertex: vs_target::Shader,
	pub(super) shader_target_fragment: fs_target::Shader,
	pub(super) white_pixel: Arc<ImageViewAccess + Send + Sync + 'static>,
	pub(super) sampler: Arc<Sampler>,
}
impl MeshBatchShaders {
	pub fn new(window: &Window) -> Result<(Arc<Self>, impl GpuFuture), MeshBatchShadersError> {
		let (target_vertices, target_vertices_future) =
			ImmutableBuffer::from_data(
				[
					TargetVertex { position: [0.0, 0.0] },
					TargetVertex { position: [1.0, 0.0] },
					TargetVertex { position: [0.0, 1.0] },
					TargetVertex { position: [0.0, 1.0] },
					TargetVertex { position: [1.0, 0.0] },
					TargetVertex { position: [1.0, 1.0] },
				],
				BufferUsage::vertex_buffer(),
				window.queue().clone(),
			)?;

		let (white_pixel, white_pixel_future) =
				ImmutableImage::from_iter(
					vec![(255u8, 255u8, 255u8, 0u8)].into_iter(),
					Dimensions::Dim2d { width: 1, height: 1 },
					Format::R8G8B8A8Srgb,
					window.queue().clone(),
				)?;

		Ok((
			Arc::new(Self {
				queue: window.queue().clone(),
				target_vertices: target_vertices,
				shader_gbuffers_vertex: vs_gbuffers::Shader::load(window.device().clone())?,
				shader_gbuffers_fragment: fs_gbuffers::Shader::load(window.device().clone())?,
				shader_target_vertex: vs_target::Shader::load(window.device().clone())?,
				shader_target_fragment: fs_target::Shader::load(window.device().clone())?,
				white_pixel: white_pixel,
				sampler:
					Sampler::new(
						window.device().clone(),
						Filter::Linear,
						Filter::Linear, MipmapMode::Nearest,
						SamplerAddressMode::Repeat,
						SamplerAddressMode::Repeat,
						SamplerAddressMode::Repeat,
						0.0, 1.0, 0.0, 0.0
					)?,
			}),
			target_vertices_future.join(white_pixel_future)
		))
	}
}

#[derive(Debug)]
pub enum MeshBatchShadersError {
	DeviceMemoryAllocError(DeviceMemoryAllocError),
	ImageCreationError(ImageCreationError),
	OomError(OomError),
	SamplerCreationError(SamplerCreationError),
	TooManyObjects,
}
impl From<DeviceMemoryAllocError> for MeshBatchShadersError {
	fn from(val: DeviceMemoryAllocError) -> Self {
		MeshBatchShadersError::DeviceMemoryAllocError(val)
	}
}
impl From<ImageCreationError> for MeshBatchShadersError {
	fn from(val: ImageCreationError) -> Self {
		MeshBatchShadersError::ImageCreationError(val)
	}
}
impl From<OomError> for MeshBatchShadersError {
	fn from(val: OomError) -> Self {
		MeshBatchShadersError::OomError(val)
	}
}
impl From<SamplerCreationError> for MeshBatchShadersError {
	fn from(val: SamplerCreationError) -> Self {
		MeshBatchShadersError::SamplerCreationError(val)
	}
}

mod vs_gbuffers {
	#[allow(dead_code)]
	#[derive(VulkanoShader)]
	#[ty = "vertex"]
	#[src = "#version 450
layout(location = 0) in vec3 position;
layout(location = 1) in vec3 normal;
layout(location = 2) in vec2 texcoord_main;

layout(location = 0) out vec3 out_normal;
layout(location = 1) out vec2 out_texcoord_main;
layout(location = 2) out vec3 out_base_albedo;

layout(set = 0, binding = 0) uniform CameraPos { vec3 camera_pos; };
layout(set = 0, binding = 1) uniform CameraRot { vec4 camera_rot; };
layout(set = 0, binding = 2) uniform CameraProj { vec4 camera_proj; };

layout(set = 1, binding = 0) uniform MeshPos { vec3 mesh_pos; };
layout(set = 1, binding = 1) uniform MeshRot { vec4 mesh_rot; };

layout(set = 2, binding = 0) uniform Material {
	uint light_penetration;
	uint subsurface_scattering;
	uint emissive_brightness;
	vec3 base_albedo;
};
layout(set = 2, binding = 1) uniform sampler2D tex1;

vec4 quat_inv(vec4 quat) {
	return vec4(-quat.xyz, quat.w) / dot(quat, quat);
}

vec3 quat_mul(vec4 quat, vec3 vec) {
	return cross(quat.xyz, cross(quat.xyz, vec) + vec * quat.w) * 2.0 + vec;
}

vec4 perspective(vec4 proj, vec3 pos) {
	return vec4(pos.xy * proj.xy, pos.z * proj.z + proj.w, -pos.z);
}

void main() {
	// stupid math library puts w first, so we flip it here
	vec4 camera_rot = camera_rot.yzwx;
	vec4 mesh_rot = mesh_rot.yzwx;

	out_normal = quat_mul(quat_inv(camera_rot), normal);
	out_texcoord_main = texcoord_main;
	out_base_albedo = base_albedo;
	gl_Position = perspective(camera_proj, quat_mul(quat_inv(camera_rot), quat_mul(mesh_rot, position) + mesh_pos - camera_pos));
}"]
	struct Dummy;
}

mod fs_gbuffers {
	#[allow(dead_code)]
	#[derive(VulkanoShader)]
	#[ty = "fragment"]
	#[src = "#version 450
layout(location = 0) in vec3 normal;
layout(location = 1) in vec2 texcoord_main;
layout(location = 2) in vec3 base_albedo;

layout(location = 0) out vec4 out_albedo;
layout(location = 1) out vec4 out_normal;

layout(set = 2, binding = 1) uniform sampler2D tex1;

float softSq(float x, float y) {
	return tanh(sin(x * 6.283185307179586 * 4.0) * y);
}

void main() {
<<<<<<< HEAD
	out_color = vec4(texture(tex1, texcoord_main).rgb, 1);
=======
	float sharp = 2.5;
	float wave = (softSq(texcoord_main.x, sharp) * softSq(texcoord_main.y, sharp)) * 0.5 + 0.5;
	vec3 albedo = vec3(wave);
	//albedo = mix(base_albedo, albedo, albedo.a), 1);
	out_albedo = vec4(sqrt(albedo), 0);
>>>>>>> 74c9a690
	out_normal = vec4(normalize(normal), 1);
}"]
	struct Dummy;
}

mod vs_target {
	#[allow(dead_code)]
	#[derive(VulkanoShader)]
	#[ty = "vertex"]
	#[src = "#version 450
layout(location = 0) in vec2 position;

void main() {
	gl_Position = vec4(position * 2 - 1, 0.0, 1.0);
}
"]
	struct Dummy;
}

mod fs_target {
	#[allow(dead_code)]
	#[derive(VulkanoShader)]
	#[ty = "fragment"]
	#[src = "#version 450
layout(location = 0) out vec4 out_color;

layout(set = 0, binding = 0) uniform Resolution { vec4 resolution; };
layout(set = 0, binding = 1, input_attachment_index = 0) uniform subpassInput albedo;
layout(set = 0, binding = 2, input_attachment_index = 1) uniform subpassInput normal;
layout(set = 0, binding = 3, input_attachment_index = 2) uniform subpassInput depth;
layout(set = 1, binding = 0) uniform CameraPos { vec3 camera_pos; };
layout(set = 1, binding = 1) uniform CameraRot { vec4 camera_rot; };
layout(set = 1, binding = 2) uniform CameraProj { vec4 camera_proj; };

vec3 quat_mul(vec4 q, vec3 v) {
	return cross(q.xyz, cross(q.xyz, v) + v * q.w) * 2.0 + v;
}

void main() {
	// stupid math library puts w first, so we flip it here
	vec4 camera_rot = camera_rot.yzwx;

	vec3 g_position_ds = vec3(gl_FragCoord.xy * resolution.zw, 2.0 * subpassLoad(depth).x) - 1.0;
	vec3 g_position_cs = vec3(g_position_ds.xy / camera_proj.xy, -1.0) * camera_proj.w / (g_position_ds.z + camera_proj.z);
	vec3 g_position_ws = quat_mul(camera_rot, g_position_cs) + camera_pos;

	vec3 g_normal_cs = subpassLoad(normal).xyz;
	vec3 g_normal_ws = quat_mul(camera_rot, g_normal_cs);

	vec3 g_albedo = subpassLoad(albedo).rgb;
	g_albedo *= g_albedo;

	vec3 light = vec3(0);

	// sunlight
	vec3 sunColor = vec3(1.0, 0.85, 0.7) * 0.5;
	vec3 sunDir = normalize(vec3(-1, -4, 2));
	light += sunColor * max(0, dot(g_normal_ws, sunDir));

	// point light
	float lightRadius = 5.0;
	vec3 lightColor = vec3(0.7, 0.85, 1.0) * sqrt(lightRadius);
	vec3 lightPos = vec3(14.5, -11, -28.5);
	float lightDistance = distance(lightPos, g_position_ws);
	vec3 lightDir = normalize(lightPos - g_position_ws);
	float lightIntensity = max(0, dot(g_normal_ws, lightDir));
	lightIntensity *= sqrt(max(0, (lightRadius - lightDistance) / lightRadius));
	light += lightColor * lightIntensity / (lightDistance * lightDistance);

	// ambient
	light = max(light, 0.001);

	float exposure = 1.618;
	vec3 out_hdr = g_albedo * light * exposure;
	vec3 out_tonemapped = out_hdr / (1 + out_hdr);
	out_color = vec4(out_tonemapped, 1);
}
"]
	struct Dummy;
}<|MERGE_RESOLUTION|>--- conflicted
+++ resolved
@@ -172,15 +172,9 @@
 }
 
 void main() {
-<<<<<<< HEAD
-	out_color = vec4(texture(tex1, texcoord_main).rgb, 1);
-=======
-	float sharp = 2.5;
-	float wave = (softSq(texcoord_main.x, sharp) * softSq(texcoord_main.y, sharp)) * 0.5 + 0.5;
-	vec3 albedo = vec3(wave);
+	vec3 albedo = texture(tex1, texcoord_main).rgb;
 	//albedo = mix(base_albedo, albedo, albedo.a), 1);
 	out_albedo = vec4(sqrt(albedo), 0);
->>>>>>> 74c9a690
 	out_normal = vec4(normalize(normal), 1);
 }"]
 	struct Dummy;
