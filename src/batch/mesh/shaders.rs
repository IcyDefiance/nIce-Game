--- conflicted
+++ resolved
@@ -161,8 +161,10 @@
 layout(input_attachment_index = 1, set = 0, binding = 1) uniform subpassInput normal;
 layout(input_attachment_index = 2, set = 0, binding = 2) uniform subpassInput depth;
 
+layout(set = 0, binding = 0) uniform Resolution { vec4 resolution; };
+
 void main() {
-<<<<<<< HEAD
+	vec3 g_position_ds = vec3(gl_FragCoord.xy * resolution.zw, 2.0 * subpassLoad(depth)) - 1.0;
 	vec3 g_color = subpassLoad(color).rgb;
 	vec3 g_normal = subpassLoad(normal).xyz;
 
@@ -170,9 +172,6 @@
 	float light = max(0.05, dot(g_normal, sunDir));
 
 	out_color = vec4(g_color * light, 1);
-=======
-	out_color = subpassLoad(depth);
->>>>>>> e818f399
 }
 "]
 	struct Dummy;
