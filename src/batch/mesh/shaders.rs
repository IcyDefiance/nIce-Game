use batch::mesh::{ TargetVertex };
use std::sync::Arc;
use vulkano::{
	OomError,
	buffer::{ BufferUsage, ImmutableBuffer },
	device::Queue,
	memory::DeviceMemoryAllocError,
	sync::GpuFuture,
};
use window::Window;

pub struct MeshBatchShaders {
	pub(super) queue: Arc<Queue>,
	pub(super) target_vertices: Arc<ImmutableBuffer<[TargetVertex; 6]>>,
	pub(super) shader_gbuffers_vertex: vs_gbuffers::Shader,
	pub(super) shader_gbuffers_fragment: fs_gbuffers::Shader,
	pub(super) shader_target_vertex: vs_target::Shader,
	pub(super) shader_target_fragment: fs_target::Shader,
}
impl MeshBatchShaders {
	pub fn new(window: &Window) -> Result<(Arc<Self>, impl GpuFuture), MeshBatchShadersError> {
		let (target_vertices, future) =
			ImmutableBuffer::from_data(
				[
					TargetVertex { position: [0.0, 0.0] },
					TargetVertex { position: [1.0, 0.0] },
					TargetVertex { position: [0.0, 1.0] },
					TargetVertex { position: [0.0, 1.0] },
					TargetVertex { position: [1.0, 0.0] },
					TargetVertex { position: [1.0, 1.0] },
				],
				BufferUsage::vertex_buffer(),
				window.queue().clone(),
			)?;

		Ok((
			Arc::new(Self {
				queue: window.queue().clone(),
				target_vertices: target_vertices,
				shader_gbuffers_vertex: vs_gbuffers::Shader::load(window.device().clone())?,
				shader_gbuffers_fragment: fs_gbuffers::Shader::load(window.device().clone())?,
				shader_target_vertex: vs_target::Shader::load(window.device().clone())?,
				shader_target_fragment: fs_target::Shader::load(window.device().clone())?,
			}),
			future
		))
	}
}

#[derive(Debug)]
pub enum MeshBatchShadersError {
	DeviceMemoryAllocError(DeviceMemoryAllocError),
	OomError(OomError),
	TooManyObjects,
}
impl From<DeviceMemoryAllocError> for MeshBatchShadersError {
	fn from(val: DeviceMemoryAllocError) -> Self {
		MeshBatchShadersError::DeviceMemoryAllocError(val)
	}
}
impl From<OomError> for MeshBatchShadersError {
	fn from(val: OomError) -> Self {
		MeshBatchShadersError::OomError(val)
	}
}

mod vs_gbuffers {
	#[allow(dead_code)]
	#[derive(VulkanoShader)]
	#[ty = "vertex"]
	#[src = "#version 450
layout(location = 0) in vec3 position;
layout(location = 1) in vec3 normal;
layout(location = 2) in vec2 texcoord_main;

layout(location = 0) out vec3 out_normal;
layout(location = 1) out vec2 out_texcoord_main;
layout(location = 2) out vec3 out_base_color;

layout(set = 0, binding = 0) uniform CameraPos { vec3 camera_pos; };
layout(set = 0, binding = 1) uniform CameraRot { vec4 camera_rot; };
layout(set = 0, binding = 2) uniform CameraProj { vec4 camera_proj; };

layout(set = 1, binding = 0) uniform MeshDynamic { vec3 mesh_pos; };

layout(set = 2, binding = 0) uniform Material {
	uint light_penetration;
	uint subsurface_scattering;
	uint emissive_brightness;
	vec3 base_color;
};

vec4 quat_inv(vec4 quat) {
	return vec4(-quat.xyz, quat.w) / dot(quat, quat);
}

vec3 quat_mul(vec4 quat, vec3 vec) {
	return cross(quat.xyz, cross(quat.xyz, vec) + vec * quat.w) * 2.0 + vec;
}

vec4 perspective(vec4 proj, vec3 pos) {
	return vec4(pos.xy * proj.xy, pos.z * proj.z + proj.w, -pos.z);
}

void main() {
	out_normal = quat_mul(quat_inv(camera_rot), normal);
	out_texcoord_main = texcoord_main;
	out_base_color = base_color;
	gl_Position = perspective(camera_proj, quat_mul(quat_inv(camera_rot), position + mesh_pos - camera_pos));
}"]
	struct Dummy;
}

mod fs_gbuffers {
	#[allow(dead_code)]
	#[derive(VulkanoShader)]
	#[ty = "fragment"]
	#[src = "#version 450
layout(location = 0) in vec3 normal;
layout(location = 1) in vec2 texcoord_main;
layout(location = 2) in vec3 base_color;

layout(location = 0) out vec4 out_color;
layout(location = 1) out vec4 out_normal;

float softSq(float x, float y) {
	return tanh(sin(x * 6.283185307179586 * 4.0) * y);
}

void main() {
	float sharp = 1.0;
	float wave = (softSq(texcoord_main.x, sharp) * softSq(texcoord_main.y, sharp)) * 0.5 + 0.5;
	out_color = vec4(mix(base_color, base_color.bgr, wave), 1);
	out_normal = vec4(normalize(normal), 1);
}"]
	struct Dummy;
}

mod vs_target {
	#[allow(dead_code)]
	#[derive(VulkanoShader)]
	#[ty = "vertex"]
	#[src = "#version 450
layout(location = 0) in vec2 position;

void main() {
	gl_Position = vec4(position * 2 - 1, 0.0, 1.0);
}
"]
	struct Dummy;
}

mod fs_target {
	#[allow(dead_code)]
	#[derive(VulkanoShader)]
	#[ty = "fragment"]
	#[src = "#version 450
layout(location = 0) out vec4 out_color;

<<<<<<< HEAD
layout(set = 0, binding = 0) uniform GBufferInfo {
	vec4 resolution;
	vec4 inv_projection;
	vec4 camera_rotation;
	vec3 camera_position;
};

layout(input_attachment_index = 0, set = 0, binding = 1) uniform subpassInput color;
layout(input_attachment_index = 1, set = 0, binding = 2) uniform subpassInput normal;
layout(input_attachment_index = 2, set = 0, binding = 3) uniform subpassInput depth;
=======
layout(set = 0, binding = 0) uniform Resolution { vec4 resolution; };
layout(set = 0, binding = 1, input_attachment_index = 0) uniform subpassInput color;
layout(set = 0, binding = 2, input_attachment_index = 1) uniform subpassInput normal;
layout(set = 0, binding = 3, input_attachment_index = 2) uniform subpassInput depth;
layout(set = 1, binding = 0) uniform CameraPos { vec3 camera_pos; };
layout(set = 1, binding = 1) uniform CameraRot { vec4 camera_rot; };
layout(set = 1, binding = 2) uniform CameraProj { vec4 camera_proj; };

vec3 quat_mul(vec4 q, vec3 v) {
	return cross(q.xyz, cross(q.xyz, v) + v * q.w) * 2.0 + v;
}
>>>>>>> c3492be3

vec3 quat_mul(vec4 q, vec3 v) {
	return cross(q.xyz, cross(q.xyz, v) + v * q.w) * 2.0 + v;
}

void main() {
<<<<<<< HEAD
	vec3 g_position_ds = vec3(gl_FragCoord.xy * resolution.zw, 2.0 * subpassLoad(depth)) - 1.0;
	vec3 g_position_cs = vec3(g_position_ds.xy * inv_projection.xy, inv_projection.z) / (g_position_ds.z + inv_projection.w);
	vec3 g_position_ws = quat_mul(camera_rotation, g_position_cs) + camera_position;

	vec3 g_color = subpassLoad(color).rgb;
	vec3 g_normal_cs = subpassLoad(normal).xyz;

	vec3 light = vec3(0);
	
	// sunlight
	vec3 sunColor = vec3(1.0, 0.8, 0.7) * 2.0;
=======
	vec4 inv_projection =
		vec4(camera_proj.w / camera_proj.x, camera_proj.w / camera_proj.y, -camera_proj.w, camera_proj.z);
	vec3 g_position_ds = vec3(gl_FragCoord.xy * resolution.zw, 2.0 * subpassLoad(depth)) - 1.0;
	vec3 g_position_cs = vec3(g_position_ds.xy * inv_projection.xy, inv_projection.z) / (g_position_ds.z + inv_projection.w);
	vec3 g_position_ws = quat_mul(camera_rot, g_position_cs) + camera_pos;

	vec3 g_color = subpassLoad(color).rgb;
	vec3 g_normal_cs = subpassLoad(normal).xyz;

	vec3 light = vec3(0);

	// sunlight
	vec3 sunColor = vec3(1.0, 0.9, 0.8) * 2.0;
>>>>>>> c3492be3
	vec3 sunDir = normalize(vec3(-1, -4, 2));
	light += sunColor * max(0, dot(g_normal_cs, sunDir));

	// ambient
<<<<<<< HEAD
	light = max(light, 0.025);
=======
	light = max(light, 0.02);
>>>>>>> c3492be3

	vec3 out_hdr = g_color * light;
	vec3 out_tonemapped = out_hdr / (1 + out_hdr);
	out_color = vec4(out_tonemapped, 1);
}
"]
	struct Dummy;
}<|MERGE_RESOLUTION|>--- conflicted
+++ resolved
@@ -157,18 +157,6 @@
 	#[src = "#version 450
 layout(location = 0) out vec4 out_color;
 
-<<<<<<< HEAD
-layout(set = 0, binding = 0) uniform GBufferInfo {
-	vec4 resolution;
-	vec4 inv_projection;
-	vec4 camera_rotation;
-	vec3 camera_position;
-};
-
-layout(input_attachment_index = 0, set = 0, binding = 1) uniform subpassInput color;
-layout(input_attachment_index = 1, set = 0, binding = 2) uniform subpassInput normal;
-layout(input_attachment_index = 2, set = 0, binding = 3) uniform subpassInput depth;
-=======
 layout(set = 0, binding = 0) uniform Resolution { vec4 resolution; };
 layout(set = 0, binding = 1, input_attachment_index = 0) uniform subpassInput color;
 layout(set = 0, binding = 2, input_attachment_index = 1) uniform subpassInput normal;
@@ -180,26 +168,8 @@
 vec3 quat_mul(vec4 q, vec3 v) {
 	return cross(q.xyz, cross(q.xyz, v) + v * q.w) * 2.0 + v;
 }
->>>>>>> c3492be3
-
-vec3 quat_mul(vec4 q, vec3 v) {
-	return cross(q.xyz, cross(q.xyz, v) + v * q.w) * 2.0 + v;
-}
 
 void main() {
-<<<<<<< HEAD
-	vec3 g_position_ds = vec3(gl_FragCoord.xy * resolution.zw, 2.0 * subpassLoad(depth)) - 1.0;
-	vec3 g_position_cs = vec3(g_position_ds.xy * inv_projection.xy, inv_projection.z) / (g_position_ds.z + inv_projection.w);
-	vec3 g_position_ws = quat_mul(camera_rotation, g_position_cs) + camera_position;
-
-	vec3 g_color = subpassLoad(color).rgb;
-	vec3 g_normal_cs = subpassLoad(normal).xyz;
-
-	vec3 light = vec3(0);
-	
-	// sunlight
-	vec3 sunColor = vec3(1.0, 0.8, 0.7) * 2.0;
-=======
 	vec4 inv_projection =
 		vec4(camera_proj.w / camera_proj.x, camera_proj.w / camera_proj.y, -camera_proj.w, camera_proj.z);
 	vec3 g_position_ds = vec3(gl_FragCoord.xy * resolution.zw, 2.0 * subpassLoad(depth)) - 1.0;
@@ -212,17 +182,12 @@
 	vec3 light = vec3(0);
 
 	// sunlight
-	vec3 sunColor = vec3(1.0, 0.9, 0.8) * 2.0;
->>>>>>> c3492be3
+	vec3 sunColor = vec3(1.0, 0.8, 0.7) * 2.0;
 	vec3 sunDir = normalize(vec3(-1, -4, 2));
 	light += sunColor * max(0, dot(g_normal_cs, sunDir));
 
 	// ambient
-<<<<<<< HEAD
 	light = max(light, 0.025);
-=======
-	light = max(light, 0.02);
->>>>>>> c3492be3
 
 	vec3 out_hdr = g_color * light;
 	vec3 out_tonemapped = out_hdr / (1 + out_hdr);
